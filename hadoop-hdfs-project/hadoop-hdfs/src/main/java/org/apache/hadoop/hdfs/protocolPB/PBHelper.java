--- conflicted
+++ resolved
@@ -1327,13 +1327,9 @@
         fs.hasFileId()? fs.getFileId(): INodeId.GRANDFATHER_INODE_ID,
         fs.hasLocations() ? PBHelper.convert(fs.getLocations()) : null,
         fs.hasChildrenNum() ? fs.getChildrenNum() : -1,
-<<<<<<< HEAD
+        fs.hasFileEncryptionInfo() ? convert(fs.getFileEncryptionInfo()) : null,
         fs.hasStoragePolicy() ? (byte) fs.getStoragePolicy()
             : BlockStoragePolicy.ID_UNSPECIFIED);
-=======
-        fs.hasFileEncryptionInfo() ? convert(fs.getFileEncryptionInfo()) :
-            null);
->>>>>>> 6824abc1
   }
 
   public static SnapshottableDirectoryStatus convert(
